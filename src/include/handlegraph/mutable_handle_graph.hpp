--- conflicted
+++ resolved
@@ -58,7 +58,6 @@
         auto parts = divide_handle(handle, std::vector<size_t>{offset});
         return std::make_pair(parts.front(), parts.back());
     }
-<<<<<<< HEAD
     
     /// Adjust the representation of the graph in memory to improve performance.
     /// Optionally, allow the node IDs to be reassigned to further improve
@@ -66,7 +65,6 @@
     /// Note: Ideally, this method is called one time once there is expected to be
     /// few graph modifications in the future.
     virtual void optimize(bool allow_id_reassignment = true) = 0;
-=======
 
     /// Reorder the graph's internal structure to match that given.
     /// This sets the order that is used for iteration in functions like for_each_handle.
@@ -74,7 +72,6 @@
     /// This may be a no-op in the case of graph implementations that do not have any mechanism to maintain an ordering.
     virtual void apply_ordering(const std::vector<handle_t>& order, bool compact_ids = false) = 0;
 
->>>>>>> 62bd408c
 };
 
 }
